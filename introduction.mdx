---
title: Introduction
description: "HelixDB is a high-performance graph-vector database with its own query language, Helix Query Language (HQL), designed for traversing and manipulating graph and vector data efficiently."
---

## Helix Managed Service

HelixDB's Managed Service is a serverless database instance that handles all infrastructure management, scaling, and maintenance for you. The service automatically manages the underlying database operations, backups, and updates, allowing you to focus on your application development without needing to worry about managing infrastructure.

<CardGroup cols={2}>
 <Card
    title="HelixDB Overview"
    icon="database"
    href="essentials/helix-db-overview"
  >
<<<<<<< HEAD
    Overview of HelixDB's Managed Service
=======
    Learn about HelixDB's architecture, features, and use cases
>>>>>>> b1b02799
  </Card>
  <Card
    title="How to set up"
    icon="text-size"
    href="essentials/installation"
  >
    Learn how to set up HelixDB
  </Card>
  <Card
    title="Codebase"
    icon="database"
    href="https://github.com/HelixDB/helix-db"
  >
    Please give us a star!
  </Card>
  <Card
      title="Codebase"
      icon="database"
      href="https://github.com/HelixDB/helix-db"
    >
      Please give us a star!
    </Card>
</CardGroup>

## What is Helix Query Language?

Helix Query Language (HQL) is the native query language for HelixDB. It provides a declarative way to define schemas, query data, and perform graph operations with an intuitive syntax designed specifically for graph traversals.

<CardGroup cols={2}>
  <Card
    title="Schema Definition"
    icon="text-size"
    href="essentials/schema-definition"
  >
    Defining the nodes and edge schemas
  </Card>
  <Card title="Query Structure" icon="code" href="essentials/query-structure">
    Learn how to write queries with parameters, assignments, and return values
  </Card>
  <Card
    title="Traversal Steps"
    icon="circle-nodes"
    href="essentials/traversal-steps"
  >
    Learn how to traverse the graph using steps like vertex selection, edge
    traversal, and filtering
  </Card>
  <Card title="Operations" icon="terminal" href="essentials/operations">
    Learn about filtering operations
  </Card>
  <Card title="Property Access" icon="file" href="essentials/property-access">
    Property access and manipulation
  </Card>
</CardGroup><|MERGE_RESOLUTION|>--- conflicted
+++ resolved
@@ -13,11 +13,7 @@
     icon="database"
     href="essentials/helix-db-overview"
   >
-<<<<<<< HEAD
-    Overview of HelixDB's Managed Service
-=======
     Learn about HelixDB's architecture, features, and use cases
->>>>>>> b1b02799
   </Card>
   <Card
     title="How to set up"
